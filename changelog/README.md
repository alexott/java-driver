--- conflicted
+++ resolved
@@ -1,6 +1,5 @@
 ## Changelog
 
-<<<<<<< HEAD
 ### 3.2.0 (in progress)
 
 - [new feature] JAVA-1347: Add support for duration type.
@@ -18,7 +17,14 @@
 - [improvement] JAVA-1286: Support setting and retrieving udt fields in QueryBuilder.
 
 Merged from 3.1.x branch:
-=======
+
+- [bug] JAVA-1371: Reintroduce connection pool timeout.
+- [bug] JAVA-1313: Copy SerialConsistencyLevel to PreparedStatement.
+- [documentation] JAVA-1334: Clarify documentation of method `addContactPoints`.
+- [improvement] JAVA-1357: Document that getReplicas only returns replicas of the last token in range.
+- [bug] JAVA-1404: Fix min token handling in TokenRange.contains.
+
+
 ### 3.1.5 (in progress)
 
 Merged from 3.0.x branch:
@@ -29,7 +35,6 @@
 ### 3.1.4
 
 Merged from 3.0.x branch:
->>>>>>> 115573b1
 
 - [bug] JAVA-1371: Reintroduce connection pool timeout.
 - [bug] JAVA-1313: Copy SerialConsistencyLevel to PreparedStatement.
