/*
 *      Copyright (C) 2012-2014 DataStax Inc.
 *
 *   Licensed under the Apache License, Version 2.0 (the "License");
 *   you may not use this file except in compliance with the License.
 *   You may obtain a copy of the License at
 *
 *      http://www.apache.org/licenses/LICENSE-2.0
 *
 *   Unless required by applicable law or agreed to in writing, software
 *   distributed under the License is distributed on an "AS IS" BASIS,
 *   WITHOUT WARRANTIES OR CONDITIONS OF ANY KIND, either express or implied.
 *   See the License for the specific language governing permissions and
 *   limitations under the License.
 */
package com.datastax.driver.core;

import java.io.IOException;
import java.math.BigDecimal;
import java.math.BigInteger;
import java.net.InetAddress;
import java.net.ServerSocket;
import java.nio.ByteBuffer;
import java.util.*;

import static org.testng.Assert.fail;

import org.scassandra.Scassandra;
import org.scassandra.ScassandraFactory;
import org.slf4j.Logger;
import org.slf4j.LoggerFactory;
import org.testng.SkipException;

/**
 * A number of static fields/methods handy for tests.
 */
public abstract class TestUtils {

    private static final Logger logger = LoggerFactory.getLogger(TestUtils.class);

    public static final String CREATE_KEYSPACE_SIMPLE_FORMAT = "CREATE KEYSPACE %s WITH replication = { 'class' : 'SimpleStrategy', 'replication_factor' : %d }";
    public static final String CREATE_KEYSPACE_GENERIC_FORMAT = "CREATE KEYSPACE %s WITH replication = { 'class' : '%s', %s }";

    public static final String SIMPLE_KEYSPACE = "ks";
    public static final String SIMPLE_TABLE = "test";

    public static final String CREATE_TABLE_SIMPLE_FORMAT = "CREATE TABLE %s (k text PRIMARY KEY, t text, i int, f float)";

    public static final String INSERT_FORMAT = "INSERT INTO %s (k, t, i, f) VALUES ('%s', '%s', %d, %f)";
    public static final String SELECT_ALL_FORMAT = "SELECT * FROM %s";

    public static final int TEST_BASE_NODE_WAIT = SystemProperties.getInt("com.datastax.driver.TEST_BASE_NODE_WAIT", 60);

    @SuppressWarnings({ "unchecked", "rawtypes" })
    public static BoundStatement setBoundValue(BoundStatement bs, String name, DataType type, Object value) {
        switch (type.getName()) {
            case ASCII:
                bs.setString(name, (String)value);
                break;
            case BIGINT:
                bs.setLong(name, (Long)value);
                break;
            case BLOB:
                bs.setBytes(name, (ByteBuffer)value);
                break;
            case BOOLEAN:
                bs.setBool(name, (Boolean)value);
                break;
            case COUNTER:
                // Just a no-op, we shouldn't handle counters the same way than other types
                break;
            case DECIMAL:
                bs.setDecimal(name, (BigDecimal)value);
                break;
            case DOUBLE:
                bs.setDouble(name, (Double)value);
                break;
            case FLOAT:
                bs.setFloat(name, (Float)value);
                break;
            case INET:
                bs.setInet(name, (InetAddress)value);
                break;
            case INT:
                bs.setInt(name, (Integer)value);
                break;
            case TEXT:
                bs.setString(name, (String)value);
                break;
            case TIMESTAMP:
                bs.setDate(name, (Date)value);
                break;
            case UUID:
                bs.setUUID(name, (UUID)value);
                break;
            case VARCHAR:
                bs.setString(name, (String)value);
                break;
            case VARINT:
                bs.setVarint(name, (BigInteger)value);
                break;
            case TIMEUUID:
                bs.setUUID(name, (UUID)value);
                break;
            case LIST:
                bs.setList(name, (List)value);
                break;
            case SET:
                bs.setSet(name, (Set)value);
                break;
            case MAP:
                bs.setMap(name, (Map)value);
                break;
            default:
                throw new RuntimeException("Missing handling of " + type);
        }
        return bs;
    }

    public static Object getValue(Row row, String name, DataType type) {
        switch (type.getName()) {
            case ASCII:
                return row.getString(name);
            case BIGINT:
                return row.getLong(name);
            case BLOB:
                return row.getBytes(name);
            case BOOLEAN:
                return row.getBool(name);
            case COUNTER:
                return row.getLong(name);
            case DECIMAL:
                return row.getDecimal(name);
            case DOUBLE:
                return row.getDouble(name);
            case FLOAT:
                return row.getFloat(name);
            case INET:
                return row.getInet(name);
            case INT:
                return row.getInt(name);
            case TEXT:
                return row.getString(name);
            case TIMESTAMP:
                return row.getDate(name);
            case UUID:
                return row.getUUID(name);
            case VARCHAR:
                return row.getString(name);
            case VARINT:
                return row.getVarint(name);
            case TIMEUUID:
                return row.getUUID(name);
            case LIST:
                return row.getList(name, type.getTypeArguments().get(0).asJavaClass());
            case SET:
                return row.getSet(name, type.getTypeArguments().get(0).asJavaClass());
            case MAP:
                return row.getMap(name, type.getTypeArguments().get(0).asJavaClass(), type.getTypeArguments().get(1).asJavaClass());
        }
        throw new RuntimeException("Missing handling of " + type);
    }

    // Always return the "same" value for each type
    @SuppressWarnings("serial")
    public static Object getFixedValue(final DataType type) {
        try {
            switch (type.getName()) {
                case ASCII:
                    return "An ascii string";
                case BIGINT:
                    return 42L;
                case BLOB:
                    return ByteBuffer.wrap(new byte[]{ (byte)4, (byte)12, (byte)1 });
                case BOOLEAN:
                    return true;
                case COUNTER:
                    throw new UnsupportedOperationException("Cannot 'getSomeValue' for counters");
                case DECIMAL:
                    return new BigDecimal("3.1415926535897932384626433832795028841971693993751058209749445923078164062862089986280348253421170679");
                case DOUBLE:
                    return 3.142519;
                case FLOAT:
                    return 3.142519f;
                case INET:
                    return InetAddress.getByAddress(new byte[]{ (byte)127, (byte)0, (byte)0, (byte)1 });
                case INT:
                    return 24;
                case TEXT:
                    return "A text string";
                case TIMESTAMP:
                    return new Date(1352288289L);
                case UUID:
                    return UUID.fromString("087E9967-CCDC-4A9B-9036-05930140A41B");
                case VARCHAR:
                    return "A varchar string";
                case VARINT:
                    return new BigInteger("123456789012345678901234567890");
                case TIMEUUID:
                    return UUID.fromString("FE2B4360-28C6-11E2-81C1-0800200C9A66");
                case LIST:
                    return new ArrayList<Object>(){{ add(getFixedValue(type.getTypeArguments().get(0))); }};
                case SET:
                    return new HashSet<Object>(){{ add(getFixedValue(type.getTypeArguments().get(0))); }};
                case MAP:
                    return new HashMap<Object, Object>(){{ put(getFixedValue(type.getTypeArguments().get(0)), getFixedValue(type.getTypeArguments().get(1))); }};
            }
        } catch (Exception e) {
            throw new RuntimeException(e);
        }
        throw new RuntimeException("Missing handling of " + type);
    }

    // Always return the "same" value for each type
    @SuppressWarnings("serial")
    public static Object getFixedValue2(final DataType type) {
        try {
            switch (type.getName()) {
                case ASCII:
                    return "A different ascii string";
                case BIGINT:
                    return Long.MAX_VALUE;
                case BLOB:
                    ByteBuffer bb = ByteBuffer.allocate(64);
                    bb.putInt(0xCAFE);
                    bb.putShort((short) 3);
                    bb.putShort((short) 45);
                    return bb;
                case BOOLEAN:
                    return false;
                case COUNTER:
                    throw new UnsupportedOperationException("Cannot 'getSomeValue' for counters");
                case DECIMAL:
                    return new BigDecimal("12.3E+7");
                case DOUBLE:
                    return Double.POSITIVE_INFINITY;
                case FLOAT:
                    return Float.POSITIVE_INFINITY;
                case INET:
                    return InetAddress.getByName("123.123.123.123");
                case INT:
                    return Integer.MAX_VALUE;
                case TEXT:
                    return "résumé";
                case TIMESTAMP:
                    return new Date(872835240000L);
                case UUID:
                    return UUID.fromString("067e6162-3b6f-4ae2-a171-2470b63dff00");
                case VARCHAR:
                    return "A different varchar résumé";
                case VARINT:
                    return new BigInteger(Integer.toString(Integer.MAX_VALUE) + "000");
                case TIMEUUID:
                    return UUID.fromString("FE2B4360-28C6-11E2-81C1-0800200C9A66");
                case LIST:
                    return new ArrayList<Object>(){{ add(getFixedValue2(type.getTypeArguments().get(0))); }};
                case SET:
                    return new HashSet<Object>(){{ add(getFixedValue2(type.getTypeArguments().get(0))); }};
                case MAP:
                    return new HashMap<Object, Object>(){{ put(getFixedValue2(type.getTypeArguments().get(0)), getFixedValue2(type.getTypeArguments().get(1))); }};
            }
        } catch (Exception e) {
            throw new RuntimeException(e);
        }
        throw new RuntimeException("Missing handling of " + type);
    }

    // Wait for a node to be up and running
    // This is used because there is some delay between when a node has been
    // added through ccm and when it's actually available for querying
    public static void waitFor(String node, Cluster cluster) {
        waitFor(node, cluster, TEST_BASE_NODE_WAIT, false, false);
    }

    public static void waitFor(String node, Cluster cluster, int maxTry) {
        waitFor(node, cluster, maxTry, false, false);
    }

    public static void waitForDown(String node, Cluster cluster) {
        waitFor(node, cluster, TEST_BASE_NODE_WAIT * 3, true, false);
    }

    public static void waitForDownWithWait(String node, Cluster cluster, int waitTime) {
        waitForDown(node, cluster);

        // FIXME: Once stop() works, remove this line
        try {
            Thread.sleep(waitTime * 1000);
        } catch (InterruptedException e) {
            e.printStackTrace();
        }
    }

    public static void waitForDown(String node, Cluster cluster, int maxTry) {
        waitFor(node, cluster, maxTry, true, false);
    }

    public static void stopAndWait(CCMBridge.CCMCluster c, int node) {
        c.cassandraCluster.stop(node);
        waitForDownWithWait(CCMBridge.IP_PREFIX + node, c.cluster, 5);
    }

    public static void waitForDecommission(String node, Cluster cluster) {
        waitFor(node, cluster, TEST_BASE_NODE_WAIT / 2, true, true);
    }

    public static void waitForDecommission(String node, Cluster cluster, int maxTry) {
        waitFor(node, cluster, maxTry, true, true);
    }

    private static void waitFor(String node, Cluster cluster, int maxTry, boolean waitForDead, boolean waitForOut) {
        if (waitForDead || waitForOut)
            if (waitForDead)
                logger.info("Waiting for stopped node: " + node);
            else if (waitForOut)
                logger.info("Waiting for decommissioned node: " + node);
        else
            logger.info("Waiting for upcoming node: " + node);

        // In the case where the we've killed the last node in the cluster, if we haven't
        // tried doing an actual query, the driver won't realize that last node is dead until
        // keep alive kicks in, but that's a fairly long time. So we cheat and trigger a force
        // the detection by forcing a request.
        if (waitForDead || waitForOut)
            cluster.manager.submitSchemaRefresh(null, null, null);

        InetAddress address;
        try {
             address = InetAddress.getByName(node);
        } catch (Exception e) {
            // That's a problem but that's not *our* problem
            return;
        }

        Metadata metadata = cluster.getMetadata();
        for (int i = 0; i < maxTry; ++i) {
            for (Host host : metadata.getAllHosts()) {
                if (host.getAddress().equals(address) && testHost(host, waitForDead)) {
                    try { Thread.sleep(10000); } catch (Exception e) {}
                    return;
                }
            }
            try { Thread.sleep(1000); } catch (Exception e) {}
        }

        for (Host host : metadata.getAllHosts()) {
            if (host.getAddress().equals(address)) {
                if (testHost(host, waitForDead)) {
                    return;
                } else {
                    // logging it because this give use the timestamp of when this happens
                    logger.info(node + " is not " + (waitForDead ? "DOWN" : "UP") + " after " + maxTry + 's');
                    throw new IllegalStateException(node + " is not " + (waitForDead ? "DOWN" : "UP") + " after " + maxTry + 's');
                }
            }
        }

        if (waitForOut){
            return;
        } else {
            logger.info(node + " is not part of the cluster after " + maxTry + 's');
            throw new IllegalStateException(node + " is not part of the cluster after " + maxTry + 's');
        }
    }

    private static boolean testHost(Host host, boolean testForDown) {
        return testForDown ? !host.isUp() : host.isUp();
    }

    public static void versionCheck(double majorCheck, int minorCheck, String skipString) {
        String version = System.getProperty("cassandra.version");
        String[] versionArray = version.split("\\.|-");
        double major = Double.parseDouble(versionArray[0] + "." + versionArray[1]);
        int minor = Integer.parseInt(versionArray[2]);

        if (major < majorCheck || (major == majorCheck && minor < minorCheck)) {
            throw new SkipException("Version >= " + majorCheck + "." + minorCheck + " required.  Description: " + skipString);
        }
    }

    /** Utility method to find the {@code Host} object corresponding to a node in a cluster. */
    public static Host findHost(Cluster cluster, int hostNumber) {
        String address = CCMBridge.ipOfNode(hostNumber);
        for (Host host : cluster.getMetadata().getAllHosts()) {
            if (host.getAddress().getHostAddress().equals(address))
                return host;
        }
        fail(address + " not found in cluster metadata");
        return null; // never reached
    }

<<<<<<< HEAD
    public static int numberOfLocalCoreConnections(Cluster cluster) {
        Configuration configuration = cluster.getConfiguration();
        ProtocolVersion protocolVersion = configuration.getProtocolOptions().getProtocolVersionEnum();
        return (protocolVersion.compareTo(ProtocolVersion.V3) < 0)
            ? configuration.getPoolingOptions().getCoreConnectionsPerHost(HostDistance.LOCAL)
            : 1;
=======
    /**
     * @return A Scassandra instance with an arbitrarily chosen binary port from 8042-8142 and admin port from
     * 8052-8152.
     */
    public static Scassandra createScassandraServer() {
        int binaryPort = findAvailablePort(8042);
        int adminPort = findAvailablePort(8052);
        return ScassandraFactory.createServer(binaryPort, adminPort);
    }

    /**
     * @param startingWith The first port to try, if unused will keep trying the next port until one is found up to
     *                     100 subsequent ports.
     * @return A local port that is currently unused.
     */
    public static int findAvailablePort(int startingWith) {
        IOException last = null;
        for (int port = startingWith; port < startingWith + 100; port++) {
            try {
                ServerSocket s = new ServerSocket(port);
                s.close();
                return port;
            } catch (IOException e) {
                last = e;
            }
        }
        // If for whatever reason a port could not be acquired throw the last encountered exception.
        throw new RuntimeException("Could not acquire an available port", last);
    }

    /**
     * @return The desired target protocol version based on the 'cassandra.version' System property.
     */
    public static int getDesiredProtocolVersion() {
        String version = System.getProperty("cassandra.version");
        String[] versionArray = version.split("\\.|-");
        double major = Double.parseDouble(versionArray[0] + "." + versionArray[1]);
        if(major < 2.0) {
            return 1;
        } else {
            return 2;
        }
>>>>>>> 0b2a9813
    }
}<|MERGE_RESOLUTION|>--- conflicted
+++ resolved
@@ -389,14 +389,14 @@
         return null; // never reached
     }
 
-<<<<<<< HEAD
     public static int numberOfLocalCoreConnections(Cluster cluster) {
         Configuration configuration = cluster.getConfiguration();
         ProtocolVersion protocolVersion = configuration.getProtocolOptions().getProtocolVersionEnum();
         return (protocolVersion.compareTo(ProtocolVersion.V3) < 0)
             ? configuration.getPoolingOptions().getCoreConnectionsPerHost(HostDistance.LOCAL)
             : 1;
-=======
+    }
+
     /**
      * @return A Scassandra instance with an arbitrarily chosen binary port from 8042-8142 and admin port from
      * 8052-8152.
@@ -439,6 +439,5 @@
         } else {
             return 2;
         }
->>>>>>> 0b2a9813
     }
 }