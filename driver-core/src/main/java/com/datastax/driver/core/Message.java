/*
 *      Copyright (C) 2012-2015 DataStax Inc.
 *
 *   Licensed under the Apache License, Version 2.0 (the "License");
 *   you may not use this file except in compliance with the License.
 *   You may obtain a copy of the License at
 *
 *      http://www.apache.org/licenses/LICENSE-2.0
 *
 *   Unless required by applicable law or agreed to in writing, software
 *   distributed under the License is distributed on an "AS IS" BASIS,
 *   WITHOUT WARRANTIES OR CONDITIONS OF ANY KIND, either express or implied.
 *   See the License for the specific language governing permissions and
 *   limitations under the License.
 */
package com.datastax.driver.core;

import java.nio.ByteBuffer;
import java.util.EnumSet;
import java.util.List;
import java.util.UUID;

import io.netty.buffer.ByteBuf;
import io.netty.channel.ChannelHandler;
import io.netty.channel.ChannelHandlerContext;
import io.netty.handler.codec.MessageToMessageDecoder;
import io.netty.handler.codec.MessageToMessageEncoder;
import org.slf4j.Logger;
import org.slf4j.LoggerFactory;

import com.datastax.driver.core.exceptions.DriverInternalError;

/**
 * A message from the CQL binary protocol.
 */
abstract class Message {

    protected static final Logger logger = LoggerFactory.getLogger(Message.class);

    public interface Coder<R extends Request> {
<<<<<<< HEAD
        public void encode(R request, ChannelBuffer dest, ProtocolVersion version);
        public int encodedSize(R request, ProtocolVersion version);
    }

    public interface Decoder<R extends Response> {
        public R decode(ChannelBuffer body, ProtocolVersion version);
=======
        public void encode(R request, ByteBuf dest);
        public int encodedSize(R request);
    }

    public interface Decoder<R extends Response> {
        public R decode(ByteBuf body);
>>>>>>> 74285f81
    }

    private volatile int streamId;

    protected Message() {}

    public Message setStreamId(int streamId) {
        this.streamId = streamId;
        return this;
    }

    public int getStreamId() {
        return streamId;
    }

    public static abstract class Request extends Message {

        public enum Type {
            STARTUP        (1, Requests.Startup.coder),
            CREDENTIALS    (4, Requests.Credentials.coder),
            OPTIONS        (5, Requests.Options.coder),
            QUERY          (7, Requests.Query.coder),
            PREPARE        (9, Requests.Prepare.coder),
            EXECUTE        (10, Requests.Execute.coder),
            REGISTER       (11, Requests.Register.coder),
            BATCH          (13, Requests.Batch.coder),
            AUTH_RESPONSE  (15, Requests.AuthResponse.coder);

            public final int opcode;
            public final Coder<?> coder;

            private Type(int opcode, Coder<?> coder) {
                this.opcode = opcode;
                this.coder = coder;
            }
        }

        public final Type type;
        protected boolean tracingRequested;

        protected Request(Type type) {
            this.type = type;
        }

        public void setTracingRequested() {
            this.tracingRequested = true;
        }

        public boolean isTracingRequested() {
            return tracingRequested;
        }

        ConsistencyLevel consistency() {
            switch (this.type) {
                case QUERY:   return ((Requests.Query)this).options.consistency;
                case EXECUTE: return ((Requests.Execute)this).options.consistency;
                case BATCH:   return ((Requests.Batch)this).consistency;
                default:      return null;
            }
        }

        ConsistencyLevel serialConsistency() {
            switch (this.type) {
                case QUERY:   return ((Requests.Query)this).options.serialConsistency;
                case EXECUTE: return ((Requests.Execute)this).options.serialConsistency;
                default:      return null;
            }
        }

        ByteBuffer pagingState() {
            switch (this.type) {
                case QUERY:   return ((Requests.Query)this).options.pagingState;
                case EXECUTE: return ((Requests.Execute)this).options.pagingState;
                default:      return null;
            }
        }
    }

    public static abstract class Response extends Message {

        public enum Type {
            ERROR          (0, Responses.Error.decoder),
            READY          (2, Responses.Ready.decoder),
            AUTHENTICATE   (3, Responses.Authenticate.decoder),
            SUPPORTED      (6, Responses.Supported.decoder),
            RESULT         (8, Responses.Result.decoder),
            EVENT          (12, Responses.Event.decoder),
            AUTH_CHALLENGE (14, Responses.AuthChallenge.decoder),
            AUTH_SUCCESS   (16, Responses.AuthSuccess.decoder);

            public final int opcode;
            public final Decoder<?> decoder;

            private static final Type[] opcodeIdx;
            static {
                int maxOpcode = -1;
                for (Type type : Type.values())
                    maxOpcode = Math.max(maxOpcode, type.opcode);
                opcodeIdx = new Type[maxOpcode + 1];
                for (Type type : Type.values()) {
                    if (opcodeIdx[type.opcode] != null)
                        throw new IllegalStateException("Duplicate opcode");
                    opcodeIdx[type.opcode] = type;
                }
            }

            private Type(int opcode, Decoder<?> decoder) {
                this.opcode = opcode;
                this.decoder = decoder;
            }

            public static Type fromOpcode(int opcode) {
                if (opcode < 0 || opcode >= opcodeIdx.length)
                    throw new DriverInternalError(String.format("Unknown response opcode %d", opcode));
                Type t = opcodeIdx[opcode];
                if (t == null)
                    throw new DriverInternalError(String.format("Unknown response opcode %d", opcode));
                return t;
            }
        }

        public final Type type;
        protected UUID tracingId;

        protected Response(Type type) {
            this.type = type;
        }

        public Response setTracingId(UUID tracingId) {
            this.tracingId = tracingId;
            return this;
        }

        public UUID getTracingId() {
            return tracingId;
        }
    }

    @ChannelHandler.Sharable
    public static class ProtocolDecoder extends MessageToMessageDecoder<Frame> {

        @Override
        protected void decode(ChannelHandlerContext ctx, Frame frame, List<Object> out) throws Exception {
            boolean isTracing = frame.header.flags.contains(Frame.Header.Flag.TRACING);
            UUID tracingId = isTracing ? CBUtil.readUUID(frame.body) : null;

<<<<<<< HEAD
            Response response = Response.Type.fromOpcode(frame.header.opcode).decoder.decode(frame.body, frame.header.version);
            return response.setTracingId(tracingId).setStreamId(frame.header.streamId);
=======
            try {
                Response response = Response.Type.fromOpcode(frame.header.opcode).decoder(frame.header.version).decode(frame.body);
                response.setTracingId(tracingId).setStreamId(frame.header.streamId);
                out.add(response);
            } finally {
                frame.body.release();
            }
>>>>>>> 74285f81
        }
    }

    @ChannelHandler.Sharable
    public static class ProtocolEncoder extends MessageToMessageEncoder<Request> {

        private final ProtocolVersion protocolVersion;

        public ProtocolEncoder(ProtocolVersion version) {
            this.protocolVersion = version;
        }

        @Override
        protected void encode(ChannelHandlerContext ctx, Request request, List<Object> out) throws Exception {
            EnumSet<Frame.Header.Flag> flags = EnumSet.noneOf(Frame.Header.Flag.class);
            if (request.isTracingRequested())
                flags.add(Frame.Header.Flag.TRACING);

<<<<<<< HEAD
            Coder<Request> coder = (Coder<Request>)request.type.coder;
            ChannelBuffer body = ChannelBuffers.buffer(coder.encodedSize(request, protocolVersion));
            coder.encode(request, body, protocolVersion);
=======
            @SuppressWarnings("unchecked")
            Coder<Request> coder = (Coder<Request>)request.type.coder(protocolVersion);
            ByteBuf body = ctx.alloc().buffer(coder.encodedSize(request));
            coder.encode(request, body);
>>>>>>> 74285f81

            out.add(Frame.create(protocolVersion, request.type.opcode, request.getStreamId(), flags, body));
        }
    }
}<|MERGE_RESOLUTION|>--- conflicted
+++ resolved
@@ -38,21 +38,12 @@
     protected static final Logger logger = LoggerFactory.getLogger(Message.class);
 
     public interface Coder<R extends Request> {
-<<<<<<< HEAD
-        public void encode(R request, ChannelBuffer dest, ProtocolVersion version);
+        public void encode(R request, ByteBuf dest, ProtocolVersion version);
         public int encodedSize(R request, ProtocolVersion version);
     }
 
     public interface Decoder<R extends Response> {
-        public R decode(ChannelBuffer body, ProtocolVersion version);
-=======
-        public void encode(R request, ByteBuf dest);
-        public int encodedSize(R request);
-    }
-
-    public interface Decoder<R extends Response> {
-        public R decode(ByteBuf body);
->>>>>>> 74285f81
+        public R decode(ByteBuf body, ProtocolVersion version);
     }
 
     private volatile int streamId;
@@ -109,7 +100,7 @@
             switch (this.type) {
                 case QUERY:   return ((Requests.Query)this).options.consistency;
                 case EXECUTE: return ((Requests.Execute)this).options.consistency;
-                case BATCH:   return ((Requests.Batch)this).consistency;
+                case BATCH:   return ((Requests.Batch)this).options.consistency;
                 default:      return null;
             }
         }
@@ -118,7 +109,17 @@
             switch (this.type) {
                 case QUERY:   return ((Requests.Query)this).options.serialConsistency;
                 case EXECUTE: return ((Requests.Execute)this).options.serialConsistency;
+                case BATCH:   return ((Requests.Batch)this).options.serialConsistency;
                 default:      return null;
+            }
+        }
+
+        long defaultTimestamp() {
+            switch (this.type) {
+                case QUERY:   return ((Requests.Query)this).options.defaultTimestamp;
+                case EXECUTE: return ((Requests.Execute)this).options.defaultTimestamp;
+                case BATCH:   return ((Requests.Batch)this).options.defaultTimestamp;
+                default:      return 0;
             }
         }
 
@@ -199,18 +200,13 @@
             boolean isTracing = frame.header.flags.contains(Frame.Header.Flag.TRACING);
             UUID tracingId = isTracing ? CBUtil.readUUID(frame.body) : null;
 
-<<<<<<< HEAD
-            Response response = Response.Type.fromOpcode(frame.header.opcode).decoder.decode(frame.body, frame.header.version);
-            return response.setTracingId(tracingId).setStreamId(frame.header.streamId);
-=======
             try {
-                Response response = Response.Type.fromOpcode(frame.header.opcode).decoder(frame.header.version).decode(frame.body);
+                Response response = Response.Type.fromOpcode(frame.header.opcode).decoder.decode(frame.body, frame.header.version);
                 response.setTracingId(tracingId).setStreamId(frame.header.streamId);
                 out.add(response);
             } finally {
                 frame.body.release();
             }
->>>>>>> 74285f81
         }
     }
 
@@ -229,16 +225,10 @@
             if (request.isTracingRequested())
                 flags.add(Frame.Header.Flag.TRACING);
 
-<<<<<<< HEAD
+            @SuppressWarnings("unchecked")
             Coder<Request> coder = (Coder<Request>)request.type.coder;
-            ChannelBuffer body = ChannelBuffers.buffer(coder.encodedSize(request, protocolVersion));
+            ByteBuf body = ctx.alloc().buffer(coder.encodedSize(request, protocolVersion));
             coder.encode(request, body, protocolVersion);
-=======
-            @SuppressWarnings("unchecked")
-            Coder<Request> coder = (Coder<Request>)request.type.coder(protocolVersion);
-            ByteBuf body = ctx.alloc().buffer(coder.encodedSize(request));
-            coder.encode(request, body);
->>>>>>> 74285f81
 
             out.add(Frame.create(protocolVersion, request.type.opcode, request.getStreamId(), flags, body));
         }
