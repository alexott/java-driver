/*
 *      Copyright (C) 2012 DataStax Inc.
 *
 *   Licensed under the Apache License, Version 2.0 (the "License");
 *   you may not use this file except in compliance with the License.
 *   You may obtain a copy of the License at
 *
 *      http://www.apache.org/licenses/LICENSE-2.0
 *
 *   Unless required by applicable law or agreed to in writing, software
 *   distributed under the License is distributed on an "AS IS" BASIS,
 *   WITHOUT WARRANTIES OR CONDITIONS OF ANY KIND, either express or implied.
 *   See the License for the specific language governing permissions and
 *   limitations under the License.
 */
package com.datastax.driver.core;

import java.net.InetAddress;
import java.util.Set;
import java.util.concurrent.atomic.AtomicReference;
import java.util.concurrent.CopyOnWriteArraySet;
import java.util.concurrent.ScheduledFuture;

import com.google.common.collect.ImmutableList;

/**
 * A Cassandra node.
 *
 * This class keeps the information the driver maintain on a given Cassandra node.
 */
public class Host {

    private final InetAddress address;
    private final HealthMonitor monitor;

    private volatile String datacenter;
    private volatile String rack;

    // Tracks reconnection attempts to that host so we avoid adding multiple tasks
    final AtomicReference<ScheduledFuture> reconnectionAttempt = new AtomicReference<ScheduledFuture>();

    final ExecutionInfo defaultExecutionInfo;

    // ClusterMetadata keeps one Host object per inet address, so don't use
    // that constructor unless you know what you do (use ClusterMetadata.getHost typically).
    Host(InetAddress address, ConvictionPolicy.Factory policy) {
        if (address == null || policy == null)
            throw new NullPointerException();

        this.address = address;
        this.monitor = new HealthMonitor(policy.create(this));
        this.defaultExecutionInfo = new ExecutionInfo(ImmutableList.of(this));
    }

    void setLocationInfo(String datacenter, String rack) {
        this.datacenter = datacenter;
        this.rack = rack;
    }

    /**
     * Returns the node address.
     *
     * @return the node {@link InetAddress}.
     */
    public InetAddress getAddress() {
        return address;
    }

    /**
     * Returns the name of the datacenter this host is part of.
     *
     * The returned datacenter name is the one as known by Cassandra. 
     * It is also possible for this information to be unavailable. In that
     * case this method returns {@code null}, and the caller should always be aware
     * of this possibility.
     *
     * @return the Cassandra datacenter name or null if datacenter is unavailable.
     */
    public String getDatacenter() {
        return datacenter;
    }

    /**
     * Returns the name of the rack this host is part of.
     *
     * The returned rack name is the one as known by Cassandra.
     * It is also possible for this information to be unavailable. In that case
     * this method returns {@code null}, and the caller should always aware of this
     * possibility.
     *
     * @return the Cassandra rack name or null if the rack is unavailable
     */
    public String getRack() {
        return rack;
    }

    /**
     * Returns the health monitor for this host.
     *
     * The health monitor keeps tracks of the known host state (up or down). A
     * class implementing {@link Host.StateListener} can also register against
<<<<<<< HEAD
     * the health monitor to be notified when this node is detected to be up or down.
=======
     * the health monitor to be notified when this node is detected down/up.
>>>>>>> 9de8b5db
     *
     * @return the host {@link HealthMonitor}.
     */
    public HealthMonitor getMonitor() {
        return monitor;
    }

    @Override
    public final int hashCode() {
        return address.hashCode();
    }

    @Override
    public final boolean equals(Object o) {
        if(!(o instanceof Host))
            return false;

        return address.equals(((Host)o).address);
    }

    @Override
    public String toString() {
        return address.toString();
    }

    /**
     * Tracks the health of a node and notify listeners when a host is considered up or down.
     */
    public class HealthMonitor {

        private final ConvictionPolicy policy;

        private Set<Host.StateListener> listeners = new CopyOnWriteArraySet<Host.StateListener>();
        private volatile boolean isUp;

        HealthMonitor(ConvictionPolicy policy) {
            this.policy = policy;
            this.isUp = true;
        }

        /**
         * Registers the provided listener to be notified on up/down events.
         *
         * Registering the same listener multiple times is a no-op.
         *
         * @param listener the new {@link Host.StateListener} to register.
         */
        public void register(StateListener listener) {
            listeners.add(listener);
        }

        /**
         * Unregisters a given provided listener.
         *
         * This method is a no-op if {@code listener} hadn't previously be
         * registered against this monitor.
         *
         * @param listener the {@link Host.StateListener} to unregister.
         */
        public void unregister(StateListener listener) {
            listeners.remove(listener);
        }

        /**
         * Returns whether the host is considered up by this monitor.
         *
         * @return whether the node is considered up.
         */
        public boolean isUp() {
            return isUp;
        }

        void setDown() {
            isUp = false;
            for (Host.StateListener listener : listeners)
                listener.onDown(Host.this);
        }

        /**
         * Resets the monitor, setting the host as up and informing the
         * registered listener that the node is up.
         */
        void setUp() {
            policy.reset();
            for (Host.StateListener listener : listeners)
                listener.onUp(Host.this);
            isUp = true;
        }

        boolean signalConnectionFailure(ConnectionException exception) {
            boolean isDown = policy.addFailure(exception);
            if (isDown)
                setDown();
            return isDown;
        }
    }

    /**
     * Interface for listeners that are interested in hosts added, up, down and
     * removed events.
     * <p>
     * It is possible for the same event to be fired multiple times, 
     * particularly for up or down events. Therefore, a listener should
     * ignore the same event if it has already been notified of a
     * node's state.
     */
    public interface StateListener {

        /**
         * Called when a new node is added to the cluster.
         *
         * The newly added node should be considered up.
         *
         * @param host the host that has been newly added.
         */
        public void onAdd(Host host);

        /**
         * Called when a node is determined to be up.
         *
         * @param host the host that has been detected up.
         */
        public void onUp(Host host);

        /**
         * Called when a node is determined to be down.
         *
         * @param host the host that has been detected down.
         */
        public void onDown(Host host);

        /**
         * Called when a node is removed from the cluster.
         *
         * @param host the removed host.
         */
        public void onRemove(Host host);
    }
}<|MERGE_RESOLUTION|>--- conflicted
+++ resolved
@@ -99,11 +99,7 @@
      *
      * The health monitor keeps tracks of the known host state (up or down). A
      * class implementing {@link Host.StateListener} can also register against
-<<<<<<< HEAD
-     * the health monitor to be notified when this node is detected to be up or down.
-=======
-     * the health monitor to be notified when this node is detected down/up.
->>>>>>> 9de8b5db
+     * the health monitor to be notified when this node is detected to be up or down
      *
      * @return the host {@link HealthMonitor}.
      */
